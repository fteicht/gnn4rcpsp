--- conflicted
+++ resolved
@@ -1,20 +1,18 @@
-from typing import Optional, Callable
-
 import datetime
 import json
 import time
+from time import perf_counter
+from typing import Callable, Optional
 
 import numpy as np
 import torch
+from learn_schedules import check_solution, compute_loss
+from models import ResGINE, ResTransformer
+
+# import nlopt
+from ortools.sat.python import cp_model
 from torch_geometric.data import DataLoader
 from tqdm import tqdm
-from time import perf_counter
-
-# import nlopt
-from ortools.sat.python import cp_model
-from learn_schedules import check_solution, compute_loss
-
-from models import ResTransformer, ResGINE
 
 CPSAT_TIME_LIMIT = 25  # 10 mn
 CONSTRAINT_MAKESPAN = True
@@ -22,17 +20,14 @@
 
 
 def build_rcpsp_model(t2t, dur, r2t, rc, ref_makespan):
-<<<<<<< HEAD
     try:
-        from discrete_optimization.rcpsp.rcpsp_model import RCPSPSolution, RCPSPModel
+        from discrete_optimization.rcpsp.rcpsp_model import RCPSPModel, RCPSPSolution
     except Exception as e:
-        print("install discreteopt standalone, "
-              "https://github.com/airbus/discrete-optimization, pip install --editable .")
+        print(
+            "install discreteopt standalone, "
+            "https://github.com/airbus/discrete-optimization, pip install --editable ."
+        )
         raise ImportError("Missing discrete opt library")
-=======
-    from discrete_optimization.rcpsp.rcpsp_model import RCPSPModel, RCPSPSolution
-
->>>>>>> 90246be9
     nb_tasks = len(dur)
     tasks_list = list(range(nb_tasks))
     successors = {i: [] for i in tasks_list}
@@ -393,7 +388,7 @@
     return cpsat_result
 
 
-def make_feasible_sgs(data, just_dummy_version: bool=False):
+def make_feasible_sgs(data, just_dummy_version: bool = False):
     try:
         from discrete_optimization.rcpsp.rcpsp_model import RCPSPSolution
     except Exception as e:
@@ -435,24 +430,16 @@
             data.con.view(*data.con_shape).data.cpu().detach().numpy(),
             data.reference_makespan,
         )
-<<<<<<< HEAD
-        xorig = np.around(data.out[len(rc):, 0].cpu().detach().numpy(), decimals=0).astype(int)
-=======
-        do_model, dummy_solution = build_rcpsp_model(t2t, dur, r2t, rc, ref_makespan)
         xorig = np.around(
             data.out[len(rc) :, 0].cpu().detach().numpy(), decimals=0
         ).astype(int)
-        sorted_index = np.argsort(xorig)
-        perm = sorted_index - 1
-        perm = [p for p in perm if p != -1 and p != len(xorig) - 2]
->>>>>>> 90246be9
         cur_time = perf_counter()
         do_model, dummy_solution = build_rcpsp_model(t2t, dur, r2t, rc, ref_makespan)
         if just_dummy_version:
             sol = dummy_solution
         else:
             sorted_index = np.argsort(xorig)
-            perm = (sorted_index - 1)
+            perm = sorted_index - 1
             perm = [p for p in perm if p != -1 and p != len(xorig) - 2]
             sol = RCPSPSolution(problem=do_model, rcpsp_permutation=perm)
         makespan = sol.get_max_end_time()
@@ -592,36 +579,33 @@
     # writer = SummaryWriter(f's3://iooda-gnn4rcpsp-bucket/tensorboard_logs/{run_id}')
     # writer = SummaryWriter(f'../tensorboard_logs/{run_id}')
     writer = None
-<<<<<<< HEAD
     from functools import partial
-    result = test(test_loader=test_loader,
-                  test_list=test_list,
-                  model=model,
-                  device=device,
-                  writer=writer,
-                  compute_feasible_schedule_provider=partial(make_feasible_sgs, just_dummy_version=False))
-    with open(f'../cp_solutions/inference_vs_sgspostpro_{run_id}.json', 'w') as jsonfile:
-=======
+
     result = test(
         test_loader=test_loader,
         test_list=test_list,
         model=model,
         device=device,
         writer=writer,
-        compute_feasible_schedule_provider=make_feasible_sgs,
+        compute_feasible_schedule_provider=partial(
+            make_feasible_sgs, just_dummy_version=False
+        ),
     )
     with open(
         f"../cp_solutions/inference_vs_sgspostpro_{run_id}.json", "w"
     ) as jsonfile:
->>>>>>> 90246be9
         json.dump(result, jsonfile, indent=2)
-    result = test(test_loader=test_loader,
-                  test_list=test_list,
-                  model=model,
-                  device=device,
-                  writer=writer,
-                  compute_feasible_schedule_provider=partial(make_feasible_sgs, just_dummy_version=True))
-    with open(f'../cp_solutions/inference_vs_dummysgs_{run_id}.json', 'w') as jsonfile:
+    result = test(
+        test_loader=test_loader,
+        test_list=test_list,
+        model=model,
+        device=device,
+        writer=writer,
+        compute_feasible_schedule_provider=partial(
+            make_feasible_sgs, just_dummy_version=True
+        ),
+    )
+    with open(f"../cp_solutions/inference_vs_dummysgs_{run_id}.json", "w") as jsonfile:
         json.dump(result, jsonfile, indent=2)
 
 
@@ -644,14 +628,6 @@
     # writer = SummaryWriter(f's3://iooda-gnn4rcpsp-bucket/tensorboard_logs/{run_id}')
     # writer = SummaryWriter(f'../tensorboard_logs/{run_id}')
     writer = None
-<<<<<<< HEAD
-    result = test(test_loader=test_loader,
-                  test_list=test_list,
-                  model=model,
-                  device=device,
-                  writer=writer)
-    with open(f'../cp_solutions/inference_vs_cpsat_{run_id}.json', 'w') as jsonfile:
-=======
     result = test(
         test_loader=test_loader,
         test_list=test_list,
@@ -660,7 +636,6 @@
         writer=writer,
     )
     with open(f"../cp_solutions/inference_vs_cpsat_{run_id}.json", "w") as jsonfile:
->>>>>>> 90246be9
         json.dump(result, jsonfile, indent=2)
 
 
